--- conflicted
+++ resolved
@@ -259,13 +259,8 @@
     _start_rust(&mut pd as *mut platform::services::PlatformData as usize);
 }
 
-<<<<<<< HEAD
-#[cfg(target_arch = "aarch64")]
-#[unsafe(no_mangle)]
-=======
 #[cfg(all(target_os = "macos", target_arch = "aarch64"))]
-#[no_mangle]
->>>>>>> 4e5fcb6c
+#[unsafe(no_mangle)]
 #[naked]
 #[repr(align(8))]
 pub unsafe extern "C" fn _basm_start() -> ! {
