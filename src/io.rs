--- conflicted
+++ resolved
@@ -124,7 +124,99 @@
             }
         }
     }
-<<<<<<< HEAD
+    #[inline(always)]
+    pub fn iter_int(&mut self) -> IntIterator<N> {
+        IntIterator { inner: self }
+    }
+    #[inline(always)]
+    pub fn iter_long(&mut self) -> LongIterator<N> {
+        LongIterator { inner: self }
+    }
+    #[inline(always)]
+    pub fn iter_uint(&mut self) -> UintIterator<N> {
+        UintIterator { inner: self }
+    }
+}
+
+pub struct IntIterator<'a, const N: usize> {
+    inner: &'a mut Reader<N>,
+}
+
+impl<'a, const N: usize> Iterator for IntIterator<'a, N> {
+    type Item = i32;
+
+    fn next(&mut self) -> Option<Self::Item> {
+        Some(self.inner.next_int())
+    }
+}
+
+pub struct LongIterator<'a, const N: usize> {
+    inner: &'a mut Reader<N>,
+}
+
+impl<'a, const N: usize> Iterator for LongIterator<'a, N> {
+    type Item = i64;
+
+    fn next(&mut self) -> Option<Self::Item> {
+        Some(self.inner.next_long())
+    }
+}
+
+pub struct UintIterator<'a, const N: usize> {
+    inner: &'a mut Reader<N>,
+}
+
+impl<'a, const N: usize> Iterator for UintIterator<'a, N> {
+    type Item = usize;
+
+    fn next(&mut self) -> Option<Self::Item> {
+        Some(self.inner.next_uint())
+    }
+}
+
+pub trait Print<T> {
+    fn print(&mut self, x: T);
+    fn println(&mut self, x: T);
+}
+
+impl<const N: usize> Print<&[u8]> for Writer<N> {
+    fn print(&mut self, x: &[u8]) {
+        self.write(x);
+    }
+    fn println(&mut self, x: &[u8]) {
+        self.write(x);
+        self.write(b"\n");
+    }
+}
+
+impl<const N: usize> Print<i32> for Writer<N> {
+    fn print(&mut self, x: i32) {
+        self.write_int(x);
+    }
+    fn println(&mut self, x: i32) {
+        self.write_int(x);
+        self.write(b"\n");
+    }
+}
+
+impl<const N: usize> Print<i64> for Writer<N> {
+    fn print(&mut self, x: i64) {
+        self.write_long(x);
+    }
+    fn println(&mut self, x: i64) {
+        self.write_long(x);
+        self.write(b"\n");
+    }
+}
+
+impl<const N: usize> Print<usize> for Writer<N> {
+    fn print(&mut self, x: usize) {
+        self.write_uint(x);
+    }
+    fn println(&mut self, x: usize) {
+        self.write_uint(x);
+        self.write(b"\n");
+    }
 }
 
 // itoa implementation
@@ -362,99 +454,5 @@
             7 => _mm_srli_si128(a, 7),
             _ => core::hint::unreachable_unchecked(),
         }
-=======
-    #[inline(always)]
-    pub fn iter_int(&mut self) -> IntIterator<N> {
-        IntIterator { inner: self }
-    }
-    #[inline(always)]
-    pub fn iter_long(&mut self) -> LongIterator<N> {
-        LongIterator { inner: self }
-    }
-    #[inline(always)]
-    pub fn iter_uint(&mut self) -> UintIterator<N> {
-        UintIterator { inner: self }
-    }
-}
-
-pub struct IntIterator<'a, const N: usize> {
-    inner: &'a mut Reader<N>,
-}
-
-impl<'a, const N: usize> Iterator for IntIterator<'a, N> {
-    type Item = i32;
-
-    fn next(&mut self) -> Option<Self::Item> {
-        Some(self.inner.next_int())
-    }
-}
-
-pub struct LongIterator<'a, const N: usize> {
-    inner: &'a mut Reader<N>,
-}
-
-impl<'a, const N: usize> Iterator for LongIterator<'a, N> {
-    type Item = i64;
-
-    fn next(&mut self) -> Option<Self::Item> {
-        Some(self.inner.next_long())
-    }
-}
-
-pub struct UintIterator<'a, const N: usize> {
-    inner: &'a mut Reader<N>,
-}
-
-impl<'a, const N: usize> Iterator for UintIterator<'a, N> {
-    type Item = usize;
-
-    fn next(&mut self) -> Option<Self::Item> {
-        Some(self.inner.next_uint())
-    }
-}
-
-pub trait Print<T> {
-    fn print(&mut self, x: T);
-    fn println(&mut self, x: T);
-}
-
-impl<const N: usize> Print<&[u8]> for Writer<N> {
-    fn print(&mut self, x: &[u8]) {
-        self.write(x);
-    }
-    fn println(&mut self, x: &[u8]) {
-        self.write(x);
-        self.write(b"\n");
-    }
-}
-
-impl<const N: usize> Print<i32> for Writer<N> {
-    fn print(&mut self, x: i32) {
-        self.write_int(x);
-    }
-    fn println(&mut self, x: i32) {
-        self.write_int(x);
-        self.write(b"\n");
-    }
-}
-
-impl<const N: usize> Print<i64> for Writer<N> {
-    fn print(&mut self, x: i64) {
-        self.write_long(x);
-    }
-    fn println(&mut self, x: i64) {
-        self.write_long(x);
-        self.write(b"\n");
-    }
-}
-
-impl<const N: usize> Print<usize> for Writer<N> {
-    fn print(&mut self, x: usize) {
-        self.write_uint(x);
-    }
-    fn println(&mut self, x: usize) {
-        self.write_uint(x);
-        self.write(b"\n");
->>>>>>> e810c8d8
     }
 }